# ArgoCD Deployment Buildkite Plugin

A Buildkite plugin for deploying and rolling back ArgoCD applications with comprehensive health monitoring, log collection, and notification capabilities.

## Prerequisites

### Required CLI Tools

The plugin requires the following tools to be pre-installed on your Buildkite agents:

- **ArgoCD CLI** (`argocd`) - [Installation Guide](https://argo-cd.readthedocs.io/en/stable/cli_installation/)
- **jq** - JSON processor

> **Note**: The plugin does not automatically install these tools to support air-gapped/isolated network environments. Please ensure they are available on your Buildkite agents before using this plugin.

## Authentication

The plugin requires ArgoCD authentication via environment variables. You must set these before your ArgoCD plugin steps:

### Required Environment Variables

- `ARGOCD_SERVER` - ArgoCD server URL (can be set in the plugin step)
- `ARGOCD_USERNAME` - ArgoCD username (can be set in the plugin step)
- `ARGOCD_PASSWORD` - ArgoCD password (use your desired 3rd party secret management solution and fetched before the ArgoCD plugin steps)

```yaml
steps:
  # Fetch secrets once for entire pipeline
  - label: "🔐 Fetch ArgoCD Credentials"
    key: "fetch-argocd-secrets"
    plugins:
      # Choose your secret management solution:
      - secrets#v1.0.0:                    # Buildkite Secrets
          env:
            ARGOCD_PASSWORD: your-secret-key
      # OR
      - vault-secrets#v2.2.1:              # HashiCorp Vault
          server: ${VAULT_ADDR}
          secrets:
            - path: secret/argocd/password
              field: ARGOCD_PASSWORD
      # OR  
      - aws-sm#v1.0.0:                     # AWS Secrets Manager
          secrets:
            - name: ARGOCD_PASSWORD
              key: argocd/password
      # OR
      - aws-ssm#v1.0.0:                    # AWS SSM Parameter Store
          parameters:
            ARGOCD_PASSWORD: /argocd/password
            
  # All ArgoCD steps use the fetched credentials
  - label: "🚀 Deploy Application"
    depends_on: "fetch-argocd-secrets"
    plugins:
      - github.com/your-org/argocd-deployment-buildkite-plugin:
          app: "my-app"
          argocd_server: "https://argocd.example.com" # if not set in environment variables
          argocd_username: "admin" # if not set in environment variables
```

## Features

- 🚀 **Deploy and Rollback**: Support for both deployment and rollback operations
- 🏥 **Health Monitoring**: Real-time application health checks via ArgoCD API
- 📋 **Log Collection**: Automatic collection of ArgoCD application and pod logs
- 📤 **Artifact Upload**: Upload deployment logs and artifacts to Buildkite
- 🔔 **Notifications**: Slack notifications via Buildkite integration
- 🚧 **Manual Rollback Workflow**: Interactive block steps for manual rollback decisions
- ⚡ **Auto Rollback**: Automatic rollback on deployment failures
- 🎯 **Smart Rollback Logic**: Temporarily disables auto-sync during rollbacks to prevent conflicts
- 📊 **Comprehensive Annotations**: Beautiful success/failure annotations with detailed information

## Configuration Options

### Required

#### `app` (string)

The name of the ArgoCD application to deploy or rollback.

### Optional

#### `mode` (string)

Operation mode. Defaults to `"deploy"`.

- `deploy`: Deploy the application
- `rollback`: Rollback the application

#### `rollback_mode` (string)

Rollback mode for handling deployment failures.

- **For `mode: "deploy"`**: Defaults to `"auto"`
  - `auto`: Automatic rollback to previous version on health check failure
  - `manual`: Manual rollback with interactive block step for user decision
- **For `mode: "rollback"`**: Required, no default
  - `auto`: Rollback to previous version
  - `manual`: Rollback to specific revision with user confirmation

#### `timeout` (number)

Timeout in seconds for ArgoCD operations. Defaults to `300`. Must be between 30 and 3600 seconds.

#### `argocd_server` (string)

ArgoCD server URL. Can also be set via `ARGOCD_SERVER` environment variable.

#### `argocd_username` (string)

ArgoCD username. Can also be set via `ARGOCD_USERNAME` environment variable.

#### `target_revision` (string)

Target revision for rollback operations. Accepts ArgoCD History IDs or Git commit SHAs.

#### `health_check` (boolean)

Enable health monitoring after deployment. Defaults to `false`.

#### `health_check_interval` (number)

Health check interval in seconds. Defaults to `30`. Must be between 10 and 300 seconds.

#### `health_check_timeout` (number)

Health check timeout in seconds. Defaults to `300`. Must be between 60 and 1800 seconds.

#### `collect_logs` (boolean)

Collect application logs on deployment. Defaults to `false`.

#### `log_lines` (number)

Number of log lines to collect. Defaults to `1000`. Must be between 100 and 10000.

#### `upload_artifacts` (boolean)

Upload logs and deployment artifacts. Defaults to `false`.

#### `notifications` (object)

Notification settings for rollback events.

##### `notifications.slack_channel` (string, optional)

Slack channel, username, or user ID for notifications using Buildkite's native Slack integration. Supports:

- Channel names: `#deployments`, `#alerts`
- Usernames: `@username`, `@devops-team`
- User IDs: `U123ABC456` (found via User > More options > Copy member ID)

## Usage Patterns

### Production: Auto-rollback (Recommended)

Safe deployments with automatic rollback on health check failures:

```yaml
steps:
  - label: "🚀 Deploy Application"
    plugins:
      - secrets#v1.0.0:
          variables:
            ARGOCD_PASSWORD: argocd_password
      - github.com/your-org/argocd-deployment-buildkite-plugin:
          app: "my-app"
<<<<<<< HEAD
          argocd_server: "https://argocd.example.com"
          argocd_username: "admin"
          mode: "deploy"
          rollback_mode: "auto"  # Automatic rollback on failure
          health_check: true
          collect_logs: true
          upload_artifacts: true
=======
          mode: "deploy"
          # rollback_mode: auto (default)
          rollback_mode: "manual"
>>>>>>> b85bd8aa
```

### Development: Manual Rollback Control

Manual rollback workflow with interactive block steps for user decision:

```yaml
steps:
  - label: "🚫 Deploy with Manual Rollback"
    plugins:
      - secrets#v1.0.0:
          variables:
            ARGOCD_PASSWORD: argocd_password
      - github.com/your-org/argocd-deployment-buildkite-plugin:
          app: "my-app"
<<<<<<< HEAD
          argocd_server: "https://argocd.example.com"
          argocd_username: "admin"
          mode: "deploy"
          rollback_mode: "manual"  # Interactive rollback decision
          health_check: true
          collect_logs: true
          upload_artifacts: true
          notifications:
            slack_channel: "#deployments"
=======
          mode: "rollback"
          rollback_mode: "manual"  # Required for manual rollback
>>>>>>> b85bd8aa
```

### Manual Rollback Operation

Explicit rollback to a specific revision:

```yaml
steps:
  - label: "🔄 Manual Rollback"
    plugins:
      - secrets#v1.0.0:
          variables:
            ARGOCD_PASSWORD: argocd_password
      - github.com/your-org/argocd-deployment-buildkite-plugin:
          app: "my-app"
          argocd_server: "https://argocd.example.com"
          argocd_username: "admin"
          mode: "rollback"
          target_revision: "123"  # ArgoCD History ID or Git SHA
          collect_logs: true
          upload_artifacts: true
```

## Compatibility

| Elastic Stack | Agent Stack K8s | Hosted (Mac) | Hosted (Linux) | Notes |
| :-----------: | :-------------: | :----: | :----: |:---- |
| ✅ | ✅ | ⚠️ | ✅ | Requires ArgoCD CLI setup |

- ✅ Fully supported (all combinations of attributes have been tested to pass)
- ⚠️ Partially supported (some combinations cause errors/issues)
- ❌ Not supported

## Workflow

### Deploy Mode

1. **Validation**: Plugin validates ArgoCD connectivity and application existence
2. **Pre-deployment**: Captures current application state and revision for rollback
3. **Deployment**: Executes ArgoCD sync operation
4. **Health Monitoring**: Monitors application health via ArgoCD API (always enabled)
   - **Auto mode**: Completes full health check cycle, then automatic rollback on failure
   - **Manual mode**: Fails immediately on first failure to save time, then interactive block step
5. **Failure Handling**:
   - **Auto mode**: Automatic rollback to previous stable version with smart rollback logic (auto-sync management)
   - **Manual mode**: Interactive block step for user decision
6. **Log Collection**: Collects ArgoCD app logs and pod logs (if enabled)
7. **Artifact Upload**: Uploads logs and deployment artifacts to Buildkite
8. **Notifications**: Sends Slack notifications on rollback events
9. **Annotations**: Creates beautiful success/failure annotations with detailed information

### Rollback Mode

1. **Validation**: Plugin validates ArgoCD connectivity and target revision
2. **Rollback Execution**: Executes ArgoCD rollback to specified revision
3. **Log Collection**: Collects ArgoCD app logs and pod logs (if enabled)
4. **Artifact Upload**: Uploads logs and deployment artifacts to Buildkite
5. **Notifications**: Sends Slack notifications on rollback events
6. **Annotations**: Creates beautiful success/failure annotations with detailed information

## 👩‍💻 Contributing

1. Fork the repository
2. Create a feature branch (`git checkout -b feature/amazing-feature`)
3. Commit your changes (`git commit -m 'Add amazing feature'`)
4. Push to the branch (`git push origin feature/amazing-feature`)
5. Open a Pull Request

## Developing

To run linting and shellchecks, use `bk run` with the [Buildkite CLI](https://github.com/buildkite/cli):

```bash
bk run
```

## 📜 License

The package is available as open source under the terms of the [MIT License](https://opensource.org/licenses/MIT).<|MERGE_RESOLUTION|>--- conflicted
+++ resolved
@@ -164,9 +164,8 @@
       - secrets#v1.0.0:
           variables:
             ARGOCD_PASSWORD: argocd_password
-      - github.com/your-org/argocd-deployment-buildkite-plugin:
-          app: "my-app"
-<<<<<<< HEAD
+      - github.com/Mykematt/argocd-deployment-buildkite-plugin#main:
+          app: "my-app"
           argocd_server: "https://argocd.example.com"
           argocd_username: "admin"
           mode: "deploy"
@@ -174,11 +173,6 @@
           health_check: true
           collect_logs: true
           upload_artifacts: true
-=======
-          mode: "deploy"
-          # rollback_mode: auto (default)
-          rollback_mode: "manual"
->>>>>>> b85bd8aa
 ```
 
 ### Development: Manual Rollback Control
@@ -192,9 +186,8 @@
       - secrets#v1.0.0:
           variables:
             ARGOCD_PASSWORD: argocd_password
-      - github.com/your-org/argocd-deployment-buildkite-plugin:
-          app: "my-app"
-<<<<<<< HEAD
+      - github.com/Mykematt/argocd-deployment-buildkite-plugin#main:
+          app: "my-app"
           argocd_server: "https://argocd.example.com"
           argocd_username: "admin"
           mode: "deploy"
@@ -204,10 +197,6 @@
           upload_artifacts: true
           notifications:
             slack_channel: "#deployments"
-=======
-          mode: "rollback"
-          rollback_mode: "manual"  # Required for manual rollback
->>>>>>> b85bd8aa
 ```
 
 ### Manual Rollback Operation
@@ -221,7 +210,7 @@
       - secrets#v1.0.0:
           variables:
             ARGOCD_PASSWORD: argocd_password
-      - github.com/your-org/argocd-deployment-buildkite-plugin:
+      - github.com/Mykematt/argocd-deployment-buildkite-plugin#main:
           app: "my-app"
           argocd_server: "https://argocd.example.com"
           argocd_username: "admin"
