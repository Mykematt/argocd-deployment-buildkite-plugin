--- conflicted
+++ resolved
@@ -729,12 +729,9 @@
                     local safe_rev_id safe_short_hash safe_rev_hash
                     safe_rev_id=$(sanitize_yaml_string "$rev_id")
                     safe_short_hash=$(sanitize_yaml_string "$short_hash")
-<<<<<<< HEAD
 
                     # Sanitize the rev_hash as well
                     local safe_rev_hash
-=======
->>>>>>> 9be78577
                     safe_rev_hash=$(sanitize_yaml_string "$rev_hash")
 
                     revision_options="${revision_options}
@@ -760,20 +757,10 @@
     # Sanitize app name for YAML
     local safe_app_name
     safe_app_name=$(sanitize_yaml_string "$app_name")
-<<<<<<< HEAD
 
     # Create the pipeline YAML with simplified prompt
     local pipeline_yaml
     pipeline_yaml=$(cat << 'EOF'
-=======
-    
-    # Create a temporary file for proper YAML construction
-    local temp_file
-    temp_file=$(mktemp)
-    
-    # Build the YAML properly with correct indentation
-    cat > "$temp_file" << EOF
->>>>>>> 9be78577
 steps:
   - block: "Deployment Failed - Choose Action"
     prompt: |
@@ -797,13 +784,8 @@
         key: "rollback_revision"
         hint: "Choose which revision to rollback to"
         required: false
-<<<<<<< HEAD
         options:REVISION_OPTIONS_PLACEHOLDER
      
-=======
-        options:${revision_options}
-
->>>>>>> 9be78577
   - label: "Execute Decision"
     command: |
       # Define the helper function
@@ -870,7 +852,6 @@
         exit 1
       fi
 EOF
-<<<<<<< HEAD
     )
     
     # Safe string replacement using parameter expansion instead of sed
@@ -888,8 +869,6 @@
         }
         { print }
     ' "$temp_file" > "${temp_file}.new" && mv "${temp_file}.new" "$temp_file"
-=======
->>>>>>> 9be78577
     
     echo "Uploading rollback decision pipeline..."
     if buildkite-agent pipeline upload "$temp_file"; then
